<img src="https://raw.githubusercontent.com/eclipse-zenoh/zenoh/main/zenoh-dragon.png" height="150">

[![CI](https://github.com/eclipse-zenoh/zenoh-python/workflows/CI/badge.svg)](https://github.com/eclipse-zenoh/zenoh-python/actions?query=workflow%3A%22CI%22)
[![Documentation Status](https://readthedocs.org/projects/zenoh-python/badge/?version=latest)](https://zenoh-python.readthedocs.io/en/latest/?badge=latest)
[![Discussion](https://img.shields.io/badge/discussion-on%20github-blue)](https://github.com/eclipse-zenoh/roadmap/discussions)
[![Discord](https://img.shields.io/badge/chat-on%20discord-blue)](https://discord.gg/2GJ958VuHs)
[![License](https://img.shields.io/badge/License-EPL%202.0-blue)](https://choosealicense.com/licenses/epl-2.0/)
[![License](https://img.shields.io/badge/License-Apache%202.0-blue.svg)](https://opensource.org/licenses/Apache-2.0)

# Eclipse Zenoh

The Eclipse Zenoh: Zero Overhead Pub/sub, Store/Query and Compute.

Zenoh (pronounce _/zeno/_) unifies data in motion, data at rest and computations. It carefully blends traditional pub/sub with geo-distributed storages, queries and computations, while retaining a level of time and space efficiency that is well beyond any of the mainstream stacks.

Check the website [zenoh.io](http://zenoh.io) and the [roadmap](https://github.com/eclipse-zenoh/roadmap) for more detailed information.

-------------------------------

# Python API

This repository provides a Python binding based on the main [Zenoh implementation written in Rust](https://github.com/eclipse-zenoh/zenoh).

-------------------------------

## How to install it

The Eclipse zenoh-python library is available on [Pypi.org](https://pypi.org/project/eclipse-zenoh/).
Install the latest available version using `pip`:

```bash
pip install eclipse-zenoh
```

:warning:WARNING:warning: zenoh-python is developped in Rust.
On Pypi.org we provide binary wheels for the most common platforms (Linux x86_64, i686, ARMs, MacOS universal2 and Windows amd64). But also a source distribution package for other platforms.
However, for `pip` to be able to build this source distribution, there are some prerequisites:

- `pip` version 19.3.1 minimum (for full support of PEP 517).
   (if necessary upgrade it with command: `'sudo pip install --upgrade pip'` )
- Have a Rust toolchain installed (instructions at [rustup.rs](https://rustup.rs/))

### Supported Python versions and platforms

zenoh-python has been tested with Python 3.8, 3.9, 3.10, 3.11 and 3.12

It relies on the [zenoh](https://github.com/eclipse-zenoh/zenoh/tree/main/zenoh) Rust API which require the full `std` library. See the list in [Rust Platform Support](https://doc.rust-lang.org/nightly/rustc/platform-support.html).

-------------------------------

## How to build it

> :warning: **WARNING** :warning: : Zenoh and its ecosystem are under active development. When you build from git, make sure you also build from git any other Zenoh repository you plan to use (e.g. binding, plugin, backend, etc.). It may happen that some changes in git are not compatible with the most recent packaged Zenoh release (e.g. deb, docker, pip). We put particular effort in mantaining compatibility between the various git repositories in the Zenoh project.

Requirements:
<<<<<<< HEAD
 * Python >= 3.8
 * pip >= 19.3.1
 * (Optional) A Python virtual environment (for instance [virtualenv](https://docs.python.org/3.10/tutorial/venv.html) or [miniconda](https://docs.conda.io/en/latest/miniconda.html))
 * [Rust and Cargo](https://doc.rust-lang.org/cargo/getting-started/installation.html). If you already have the Rust toolchain installed, make sure it is up-to-date with:
=======

- Python >= 3.7
- pip >= 19.3.1
- (Optional) A Python virtual environment (for instance [virtualenv](https://docs.python.org/3.10/tutorial/venv.html) or [miniconda](https://docs.conda.io/en/latest/miniconda.html))
- [Rust and Cargo](https://doc.rust-lang.org/cargo/getting-started/installation.html). If you already have the Rust toolchain installed, make sure it is up-to-date with:
>>>>>>> cf69c860

   ```bash
   rustup update
   ```

Steps:

- Install developments requirements:

   ```bash
   pip install -r requirements-dev.txt
   ```

- Ensure your system can find the building tool `maturin` (installed by previous step).
  For example, it is placed at _$HOME/.local/bin/maturin_ by default on Ubuntu 20.04.

   ```bash
   export PATH="$HOME/.local/bin:$PATH"
   ```

- Build and install zenoh-python:

  - With a virtual environment active:

     ```bash
     maturin develop --release
     ```

  - Without one:

     ```bash
     maturin build --release
     pip install ./target/wheels/<there should only be one .whl file here>
     ```

-------------------------------

## Running the Examples

You can install Zenoh Router first (See [the instructions](https://github.com/eclipse-zenoh/zenoh/?tab=readme-ov-file#how-to-install-it)).
Then, run the zenoh-python examples following the instructions in [examples/README.md](https://github.com/eclipse-zenoh/zenoh-python/tree/main/examples#readme)<|MERGE_RESOLUTION|>--- conflicted
+++ resolved
@@ -53,18 +53,11 @@
 > :warning: **WARNING** :warning: : Zenoh and its ecosystem are under active development. When you build from git, make sure you also build from git any other Zenoh repository you plan to use (e.g. binding, plugin, backend, etc.). It may happen that some changes in git are not compatible with the most recent packaged Zenoh release (e.g. deb, docker, pip). We put particular effort in mantaining compatibility between the various git repositories in the Zenoh project.
 
 Requirements:
-<<<<<<< HEAD
- * Python >= 3.8
- * pip >= 19.3.1
- * (Optional) A Python virtual environment (for instance [virtualenv](https://docs.python.org/3.10/tutorial/venv.html) or [miniconda](https://docs.conda.io/en/latest/miniconda.html))
- * [Rust and Cargo](https://doc.rust-lang.org/cargo/getting-started/installation.html). If you already have the Rust toolchain installed, make sure it is up-to-date with:
-=======
 
-- Python >= 3.7
+- Python >= 3.8
 - pip >= 19.3.1
 - (Optional) A Python virtual environment (for instance [virtualenv](https://docs.python.org/3.10/tutorial/venv.html) or [miniconda](https://docs.conda.io/en/latest/miniconda.html))
 - [Rust and Cargo](https://doc.rust-lang.org/cargo/getting-started/installation.html). If you already have the Rust toolchain installed, make sure it is up-to-date with:
->>>>>>> cf69c860
 
    ```bash
    rustup update
