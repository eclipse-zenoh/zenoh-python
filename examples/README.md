--- conflicted
+++ resolved
@@ -17,26 +17,16 @@
 ### z_scout
 
 Scouts for zenoh peers and routers available on the network.
-<<<<<<< HEAD
 
 Typical usage:
 
    ```bash
       python3 z_scout.py
    ```
-=======
-
-Typical usage:
-
-```bash
-python3 z_scout.py
-```
->>>>>>> cf69c860
 
 ### z_info
 
 Gets information about the Zenoh session.
-<<<<<<< HEAD
 
 Typical usage:
 
@@ -79,57 +69,12 @@
    ```bash
       python3 z_pub.py -k demo/example/test -v 'Hello World'
    ```
-=======
-
-Typical usage:
-
-```bash
-python3 z_info.py
-```
-
-### z_put
-
-Puts a path/value into Zenoh.
-The path/value will be received by all matching subscribers, for instance the [z_sub](#z_sub)
-and [z_storage](#z_storage) examples.
-
-Typical usage:
-
-```bash
-python3 z_put.py
-```
-
-or
-
-```bash
-python3 z_put.py -k demo/example/test -v 'Hello World'
-```
-
-### z_pub
-
-Declares a resource with a path and a publisher on this resource. Then puts a value using the numerical resource id.
-The path/value will be received by all matching subscribers, for instance the [z_sub](#z_sub)
-and [z_storage](#z_storage) examples.
-
-Typical usage:
-
-```bash
-python3 z_pub.py
-```
-
-or
-
-```bash
-python3 z_pub.py -k demo/example/test -v 'Hello World'
-```
->>>>>>> cf69c860
 
 ### z_sub
 
 Creates a subscriber with a key expression.
 The subscriber will be notified of each put made on any key expression matching
 the subscriber's key expression, and will print this notification.
-<<<<<<< HEAD
 
 Typical usage:
 
@@ -142,45 +87,11 @@
    ```bash
       python3 z_sub.py -k 'demo/**'
    ```
-=======
-
-Typical usage:
-
-```bash
-python3 z_sub.py
-```
-
-or
-
-```bash
-python3 z_sub.py -k 'demo/**'
-```
-
-### z_pull
-
-Creates a pull subscriber with a selector.
-The pull subscriber will receive each put made on any key expression matching
-the subscriber's key expression and will pull on demand and print the received
-key/value.
-
-Typical usage:
-
-```bash
-python3 z_pull.py
-```
-
-or
-
-```bash
-python3 z_pull.py -k 'demo/**'
-```
->>>>>>> cf69c860
 
 ### z_get
 
 Sends a query message for a selector.
 The queryables with a matching path or selector (for instance [z_queryable](#z_queryable) and [z_storage](#z_storage))
-<<<<<<< HEAD
 will receive this query and reply with paths/payloads that will be received by the query callback.
 
 Typical usage:
@@ -194,27 +105,11 @@
    ```bash
       python3 z_get.py -s 'demo/**'
    ```
-=======
-will receive this query and reply with paths/values that will be received by the query callback.
-
-Typical usage:
-
-```bash
-python3 z_get.py
-```
-
-or
-
-```bash
-python3 z_get.py -s 'demo/**'
-```
->>>>>>> cf69c860
 
 ### z_queryable
 
 Creates a queryable function with a key expression.
 This queryable function will be triggered by each call to a get operation on zenoh
-<<<<<<< HEAD
 with a selector that matches the key expression, and will return a payload to the querier.
 
 Typical usage:
@@ -228,21 +123,6 @@
    ```bash
       python3 z_queryable.py -k demo/example/queryable -v 'This is the result'
    ```
-=======
-with a selector that matches the key expression, and will return a value to the querier.
-
-Typical usage:
-
-```bash
-python3 z_queryable.py
-```
-
-or
-
-```bash
-python3 z_queryable.py -k demo/example/queryable -v 'This is the result'
-```
->>>>>>> cf69c860
 
 ### z_storage
 
@@ -254,7 +134,6 @@
 
 Typical usage:
 
-<<<<<<< HEAD
    ```bash
       python3 z_storage.py
    ```
@@ -264,17 +143,6 @@
    ```bash
       python3 z_storage.py -k 'demo/**'
    ```
-=======
-```bash
-python3 z_storage.py
-```
-
-or
-
-```bash
-python3 z_storage.py -k 'demo/**'
-```
->>>>>>> cf69c860
 
 ### z_pub_thr & z_sub_thr
 
@@ -283,7 +151,6 @@
 put operations and a subscriber receiving notifications of those puts.
 
 Typical Subscriber usage:
-<<<<<<< HEAD
 
    ```bash
       python3 z_sub_thr.py
@@ -293,16 +160,4 @@
 
    ```bash
       python3 z_pub_thr.py 1024
-   ```
-=======
-
-```bash
-python3 z_sub_thr.py
-```
-
-Typical Publisher usage:
-
-```bash
-python3 z_pub_thr.py 1024
-```
->>>>>>> cf69c860
+   ```