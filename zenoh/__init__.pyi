#
# Copyright (c) 2024 ZettaScale Technology
#
# This program and the accompanying materials are made available under the
# terms of the Eclipse Public License 2.0 which is available at
# http://www.eclipse.org/legal/epl-2.0, or the Apache License, Version 2.0
# which is available at https://www.apache.org/licenses/LICENSE-2.0.
#
# SPDX-License-Identifier: EPL-2.0 OR Apache-2.0
#
# Contributors:
#   ZettaScale Zenoh Team, <zenoh@zettascale.tech>
#
from collections.abc import Callable
from datetime import datetime, timedelta
from enum import Enum, auto
from pathlib import Path
from typing import Any, Generic, Self, TypeVar, final, overload

from . import ext as ext
from . import handlers as handlers
from . import shm as shm
from .handlers import Handler as Handler

_T = TypeVar("_T")
_H = TypeVar("_H")

_RustHandler = (
    handlers.DefaultHandler[_T] | handlers.FifoChannel[_T] | handlers.RingChannel[_T]
)
_PythonCallback = Callable[[_T], Any]
_PythonHandler = tuple[_PythonCallback[_T], _H]

def _unstable(item: _T) -> _T:
    """marker for unstable functionality"""

@final
class ZError(Exception):
    """Exception raised for Zenoh-related errors.

    This exception is raised by various Zenoh operations when they encounter errors,
    such as invalid :class:`KeyExpr` instances or connection failures.

    To handle ZError, wrap Zenoh operations in try-except blocks:

    .. code-block:: python

        try:
            ke = KeyExpr("invalid/key")
        except ZError as e:
            print(f"Error: {e}")  # Get error message

    The error message can be accessed via str(e) or by printing the exception directly.
    """

    ...

@final
class Config:
    """The main configuration structure for Zenoh.

    Zenoh configuration can be loaded from various sources:

    - From a specific file path using :meth:`from_file`.
    - From a file specified by the ZENOH_CONFIG environment variable using :meth:`from_env`.
    - From a JSON5 string using :meth:`from_json5`.

    Configuration values can be retrieved as JSON using :meth:`get_json` and modified using :meth:`insert_json5`.

    For detailed format information, see: https://docs.rs/zenoh/latest/zenoh/config/struct.Config.html
    """

    def __new__(cls) -> Self: ...
    @classmethod
    def from_env(cls) -> Self:
        """Load configuration from the file path specified in the ZENOH_CONFIG environment variable."""

    @classmethod
    def from_file(cls, path: str | Path) -> Self:
        """Load configuration from the file at path."""

    @classmethod
    def from_json5(cls, json: str) -> Self:
        """Load configuration from the JSON5 string json."""

    def get_json(self, key: str) -> Any:
        """Returns a JSON string containing the configuration at key."""

    def insert_json5(self, key: str, value: Any):
        """Inserts configuration value value at key."""

    def __str__(self) -> str:
        """Returns a string representation of the configuration."""

@final
class CongestionControl(Enum):
    """Congestion control strategy.

    This parameter controls how messages are handled when a node's transmission queue is full.
    Set this when declaring publishers/queriers or in put, get, delete, and reply operations to specify congestion behavior.
    It can also be retrieved from :class:`Sample` and :class:`Publisher` objects.

    See also:
        - Parameters in: :meth:`Session.declare_publisher`, :meth:`Session.declare_querier`,
          :meth:`Session.put`, :meth:`Session.delete`, :meth:`Session.get`,
          :meth:`Query.reply`, :meth:`Query.reply_del`
        - Properties in: :attr:`Sample.congestion_control`, :attr:`Publisher.congestion_control`
    """

    DROP = auto()
    BLOCK = auto()
    BLOCK_FIRST = _unstable(auto())
    DEFAULT = DROP

CongestionControl.DROP.__doc__ = """When transmitting a message in a node with a full queue, the node may drop the message."""
CongestionControl.BLOCK.__doc__ = """When transmitting a message in a node with a full queue, the node will wait for queue to progress."""
CongestionControl.BLOCK_FIRST.__doc__ = """When transmitting a message in a node with a full queue, the node will wait for queue to progress, but only for the first message sent with this strategy; other messages will be dropped."""

@final
class ConsolidationMode(Enum):
    """The kind of consolidation to apply to a query.

    Consolidation determines how multiple samples for the same key are handled
    during query operations, balancing between latency and bandwidth efficiency.

    See also:
        - Parameters in: :meth:`Session.get`, :meth:`Session.declare_querier`
    """

    AUTO = auto()
    NONE = auto()
    MONOTONIC = auto()
    LATEST = auto()
    DEFAULT = AUTO

ConsolidationMode.AUTO.__doc__ = (
    """Apply automatic consolidation based on queryable's preferences."""
)
ConsolidationMode.NONE.__doc__ = """No consolidation applied: multiple samples may be received for the same key-timestamp."""
ConsolidationMode.MONOTONIC.__doc__ = """Monotonic consolidation immediately forwards samples, except if one with an equal or more recent timestamp has already been sent with the same key.

This optimizes latency while potentially reducing bandwidth. Note that this doesn't cause re-ordering, but drops the samples for which a more recent timestamp has already been observed with the same key.
"""
ConsolidationMode.LATEST.__doc__ = """Holds back samples to only send the set of samples that had the highest timestamp for their key."""

@final
class Encoding:
    """Encoding information for Zenoh payloads.

    Represents how data should be interpreted by the application, similar to HTTP Content-type.
    Encodings use MIME-like format: ``type/subtype[;schema]``.

    Predefined class attributes are provided for common encodings (e.g., :attr:`ZENOH_BYTES`,
    :attr:`APPLICATION_JSON`). Using these is more efficient than custom strings.

    See also: :ref:`encoding`
    """

    def __new__(cls, encoding: str | None = None) -> Self: ...
    def with_schema(self, schema: str) -> Self:
        """Set a schema to this encoding. Zenoh does not define what a schema is and its semantics are left to the implementer. E.g. a common schema for text/plain encoding is utf-8."""

    def __eq__(self, other: _IntoEncoding) -> bool: ...
    def __hash__(self) -> int: ...
    def __str__(self) -> str: ...

    ZENOH_BYTES: Self
    """Just some bytes.
    
    Constant alias for string: "zenoh/bytes"."""
    ZENOH_STRING: Self
    """A UTF-8 string.

    Constant alias for string: "zenoh/string"."""
    ZENOH_SERIALIZED: Self
    """Zenoh serialized data.

    Constant alias for string: "zenoh/serialized"."""
    APPLICATION_OCTET_STREAM: Self
    """An application-specific stream of bytes.

    Constant alias for string: "application/octet-stream"."""
    TEXT_PLAIN: Self
    """A textual file.

    Constant alias for string: "text/plain"."""
    APPLICATION_JSON: Self
    """JSON data intended to be consumed by an application.

    Constant alias for string: "application/json"."""
    TEXT_JSON: Self
    """JSON data intended to be human readable.

    Constant alias for string: "text/json"."""
    APPLICATION_CDR: Self
    """A Common Data Representation (CDR)-encoded data.

    Constant alias for string: "application/cdr"""
    APPLICATION_CBOR: Self
    """A Concise Binary Object Representation (CBOR)-encoded data.

    Constant alias for string: "application/cbor"."""
    APPLICATION_YAML: Self
    """YAML data intended to be consumed by an application.

    Constant alias for string: "application/yaml"."""
    TEXT_YAML: Self
    """YAML data intended to be human readable.

    Constant alias for string: "text/yaml"."""
    TEXT_JSON5: Self
    """JSON5 encoded data intended to be human readable.

    Constant alias for string: "text/json5"."""
    APPLICATION_PYTHON_SERIALIZED_OBJECT: Self
    """A Python object serialized using pickle.

    Constant alias for string: "application/python-serialized-object"."""
    APPLICATION_PROTOBUF: Self
    """An application-specific protobuf-encoded data.

    Constant alias for string: "application/protobuf"."""
    APPLICATION_JAVA_SERIALIZED_OBJECT: Self
    """A Java serialized object.

    Constant alias for string: "application/java-serialized-object"."""
    APPLICATION_OPENMETRICS_TEXT: Self
    """An openmetrics text data representation, commonly used by Prometheus.

    Constant alias for string: "application/openmetrics-text"."""
    IMAGE_PNG: Self
    """A Portable Network Graphics (PNG) image.

    Constant alias for string: "image/png"."""
    IMAGE_JPEG: Self
    """A Joint Photographic Experts Group (JPEG) image.

    Constant alias for string: "image/jpeg"."""
    IMAGE_GIF: Self
    """A Graphics Interchange Format (GIF) image.

    Constant alias for string: "image/gif"."""
    IMAGE_BMP: Self
    """A BitMap (BMP) image.

    Constant alias for string: "image/bmp"."""
    IMAGE_WEBP: Self
    """A Web Protable (WebP) image.

    Constant alias for string: "image/webp"""
    APPLICATION_XML: Self
    """An XML file intended to be consumed by an application.

    Constant alias for string: "application/xml"."""
    APPLICATION_X_WWW_FORM_URLENCODED: Self
    """An encoded a list of tuples, each consisting of a name and a value.

    Constant alias for string: "application/x-www-form-urlencoded"."""
    TEXT_HTML: Self
    """An HTML file.

    Constant alias for string: "text/html"."""
    TEXT_XML: Self
    """An XML file that is human readable.

    Constant alias for string: "text/xml"."""
    TEXT_CSS: Self
    """A CSS file.

    Constant alias for string: "text/css"."""
    TEXT_JAVASCRIPT: Self
    """A JavaScript file.

    Constant alias for string: "text/javascript"."""
    TEXT_MARKDOWN: Self
    """A MarkDown file.

    Constant alias for string: "text/markdown"."""
    TEXT_CSV: Self
    """A CSV file.

    Constant alias for string: "text/csv"."""
    APPLICATION_SQL: Self
    """An application-specific SQL query.

    Constant alias for string: "application/sql"."""
    APPLICATION_COAP_PAYLOAD: Self
    """Constrained Application Protocol (CoAP) data intended for CoAP-to-HTTP and HTTP-to-CoAP proxies.

    Constant alias for string: "application/coap-payload"."""
    APPLICATION_JSON_PATCH_JSON: Self
    """Defines a JSON document structure for expressing a sequence of operations to apply to a JSON document.

    Constant alias for string: "application/json-patch+json"."""
    APPLICATION_JSON_SEQ: Self
    """A JSON text sequence consists of any number of JSON texts, all encoded in UTF-8.

    Constant alias for string: "application/json-seq"."""
    APPLICATION_JSONPATH: Self
    """A JSONPath defines a string syntax for selecting and extracting JSON values from within a given JSON value.

    Constant alias for string: "application/jsonpath"."""
    APPLICATION_JWT: Self
    """A JSON Web Token (JWT).

    Constant alias for string: "application/jwt"."""
    APPLICATION_MP4: Self
    """An application-specific MPEG-4 encoded data, either audio or video.

    Constant alias for string: "application/mp4"."""
    APPLICATION_SOAP_XML: Self
    """A SOAP 1.2 message serialized as XML 1.0.

    Constant alias for string: "application/soap+xml"."""
    APPLICATION_YANG: Self
    """A YANG-encoded data commonly used by the Network Configuration Protocol (NETCONF).

    Constant alias for string: "application/yang"."""
    AUDIO_AAC: Self
    """A MPEG-4 Advanced Audio Coding (AAC) media.

    Constant alias for string: "audio/aac"."""
    AUDIO_FLAC: Self
    """A Free Lossless Audio Codec (FLAC) media.

    Constant alias for string: "audio/flac"."""
    AUDIO_MP4: Self
    """An audio codec defined in MPEG-1, MPEG-2, MPEG-4, or registered at the MP4 registration authority.

    Constant alias for string: "audio/mp4"."""
    AUDIO_OGG: Self
    """An Ogg-encapsulated audio stream.

    Constant alias for string: "audio/ogg"."""
    AUDIO_VORBIS: Self
    """A Vorbis-encoded audio stream.

    Constant alias for string: "audio/vorbis"."""
    VIDEO_H261: Self
    """An h261-encoded video stream.

    Constant alias for string: "video/h261"."""
    VIDEO_H263: Self
    """An h263-encoded video stream.

    Constant alias for string: "video/h263"."""
    VIDEO_H264: Self
    """An h264-encoded video stream.

    Constant alias for string: "video/h264"."""
    VIDEO_H265: Self
    """An h265-encoded video stream.

    Constant alias for string: "video/h265"."""
    VIDEO_H266: Self
    """An h266-encoded video stream.

    Constant alias for string: "video/h266"."""
    VIDEO_MP4: Self
    """A video codec defined in MPEG-1, MPEG-2, MPEG-4, or registered at the MP4 registration authority.

    Constant alias for string: "video/mp4"."""
    VIDEO_OGG: Self
    """An Ogg-encapsulated video stream.

    Constant alias for string: "video/ogg"."""
    VIDEO_RAW: Self
    """An uncompressed, studio-quality video stream.

    Constant alias for string: "video/raw"."""
    VIDEO_VP8: Self
    """A VP8-encoded video stream.

    Constant alias for string: "video/vp8"."""
    VIDEO_VP9: Self
    """A VP9-encoded video stream.

    Constant alias for string: "video/vp9"."""

_IntoEncoding = Encoding | str

EntityId = int

@_unstable
@final
class EntityGlobalId:
    """
    The ID globally identifying an entity in a zenoh system.
    """

    @property
    def zid(self) -> ZenohId:
        """Returns the `ZenohId`, i.e. the Zenoh session, this ID is associated to."""

    @property
    def eid(self) -> EntityId:
        """Returns the `EntityId` used to identify the entity in a Zenoh session."""

@final
class Hello:
    """A zenoh Hello message.

    A Hello message is returned in the ::ref::`scouting` process for each found Zenoh node on the network. It contains information about the node's
    identity and its addresses in `locators <https://docs.rs/zenoh/latest/zenoh/config/struct.Locator.html>`_ format.
    """
    @property
    def whatami(self) -> WhatAmI:
        """Get the `WhatAmI` type of the Zenoh node."""
    @property
    def zid(self) -> ZenohId:
        """Get the `ZenohId` of the Zenoh node."""
    @property
    def locators(self) -> list[str]:
        """Get the locators (network addresses) of the Zenoh node."""
    def __str__(self) -> str:
        """Returns a string representation of the Hello message."""

@final
class KeyExpr:
    """Key expressions are Zenoh's address space for data routing and selection.

    A KeyExpr represents a set of keys in a hierarchical namespace using slash-separated paths
    with wildcard support (``*`` and ``**``). It may carry optimizations for use with a Session that has declared it.

    For detailed information about key expressions, see :ref:`key-expressions`.
    """

    def __new__(cls, key_expr: str) -> Self:
        """Creates a new KeyExpr from a string.
        Raises :exc:`ZError` if the key_expr is not a valid key expression.
        """
    @classmethod
    def autocanonize(cls, key_expr: str) -> Self:
        """`Canonizes <https://github.com/eclipse-zenoh/roadmap/blob/main/rfcs/ALL/Key%20Expressions.md#canon-forms>`_ the passed value before returning it as a KeyExpr.
        Raises :exc:`ZError` if the passed value isn't a valid key expression despite canonization.
        """

    def intersects(self, other: _IntoKeyExpr) -> bool:
        """Returns true if the keyexprs intersect, i.e. there exists at least one key which is contained in both of the sets defined by self and other."""

    def includes(self, other: _IntoKeyExpr) -> bool:
        """Returns true if self includes other, i.e. the set defined by self contains every key belonging to the set defined by other."""

    @_unstable
    def relation_to(self, other: _IntoKeyExpr) -> SetIntersectionLevel:
        """Returns the relation between self and other from self's point of view (:attr:`SetIntersectionLevel.INCLUDES` signifies that self includes other).
        Note that this is slower than :meth:`intersects` and :meth:`includes`, so you should favor these methods for most applications.
        """

    def join(self, other: str) -> KeyExpr:
        """Joins both sides, inserting a / in between them.
        This should be your prefered method when concatenating path segments."""

    def concat(self, other: str) -> KeyExpr:
        """Performs string concatenation and returns the result as a KeyExpr.
        Raises :exc:`ZError` if the result is not a valid key expression.
        You should probably prefer :meth:`join` as Zenoh may then take advantage of the hierachical separation it inserts.
        """

    def __str__(self) -> str: ...

_IntoKeyExpr = KeyExpr | str

@final
class Liveliness:
    """A structure with functions to declare a :class:`LivelinessToken`, query existing :class:`LivelinessToken`\\s and subscribe to liveliness changes.

    A :class:`LivelinessToken` is a token whose liveliness is tied to the Zenoh :class:`Session` and can be monitored by remote applications.

    The Liveliness structure can be obtained with the :meth:`Session.liveliness` method of the :class:`Session` class.

    For more information, see :ref:`liveliness`.
    """
    def declare_token(self, key_expr: _IntoKeyExpr) -> LivelinessToken:
        """Create a :class:`LivelinessToken` for the given key expression."""

    @overload
    def get(
        self,
        key_expr: _IntoKeyExpr,
        handler: _RustHandler[Reply] | None = None,
        *,
        timeout: float | int | None = None,
    ) -> Handler[Reply]:
        """Query :class:`LivelinessToken` with matching key expressions."""

    @overload
    def get(
        self,
        key_expr: _IntoKeyExpr,
        handler: _PythonHandler[Reply, _H],
        *,
        timeout: float | int | None = None,
    ) -> _H:
        """Query :class:`LivelinessToken` with matching key expressions."""

    @overload
    def get(
        self,
        key_expr: _IntoKeyExpr,
        handler: _PythonCallback[Reply],
        *,
        timeout: float | int | None = None,
    ) -> None:
        """Query :class:`LivelinessToken` with matching key expressions."""

    @overload
    def declare_subscriber(
        self,
        key_expr: _IntoKeyExpr,
        handler: _RustHandler[Sample] | None = None,
        *,
        history: bool | None = None,
    ) -> Subscriber[Handler[Sample]]:
        """Create a :class:`Subscriber` for liveliness changes matching the given key expression."""

    @overload
    def declare_subscriber(
        self,
        key_expr: _IntoKeyExpr,
        handler: _PythonHandler[Sample, _H],
        *,
        history: bool | None = None,
    ) -> Subscriber[_H]:
        """Create a :class:`Subscriber` for liveliness changes matching the given key expression."""

    @overload
    def declare_subscriber(
        self,
        key_expr: _IntoKeyExpr,
        handler: _PythonCallback[Sample],
        *,
        history: bool | None = None,
    ) -> Subscriber[None]:
        """Create a :class:`Subscriber` for liveliness changes matching the given key expression."""

@final
class LivelinessToken:
    """A token whose liveliness is tied to the Zenoh :class:`Session` and can be monitored by 
    remote applications using the :class:`Liveliness` structure.
    """
    def __enter__(self) -> Self: ...
    def __exit__(self, *_args, **_kwargs): ...
    def undeclare(self):
        """Undeclare the :class:`LivelinessToken`."""

@final
class Parameters:
    """A collection of key-value parameters used in query operations.

    Parameters allow attaching additional metadata to queries.
    They can be constructed from dictionaries, strings, or built programmatically.
    When combined with a key expression, they form a :class:`Selector` for query operations.

    See also: :ref:`query-parameters`
    """

    def __new__(cls, parameters: dict[str, str] | str | None = None): ...
    def is_empty(self) -> bool:
        """Returns true if properties does not contain anything."""

    def get(self, key: str, default: str | None = None) -> str | None:
        """Returns the value corresponding to the key."""

    def values(self, key: str) -> list[str]:
        """Returns the list of values corresponding to the key."""

    def insert(self, key: str, value: str):
        """Inserts a key-value pair into the map. If the map did not have this key present, None` is returned. If the map did have this key present, the value is updated, and the old value is returned."""

    def remove(self, key: str):
        """Removes a key from the map, returning the value at the key if the key was previously in the properties."""

    def extend(self, parameters: _IntoParameters):
        """Extend these properties with other properties."""

    def is_ordered(self) -> bool:
        """Returns `true` if all keys are sorted in alphabetical order."""

    def __bool__(self) -> bool: ...
    def __contains__(self, item: str) -> bool: ...
    def __getitem__(self, item: str) -> str | None: ...
    def __iter__(self) -> list[tuple[str, str]]: ...
    def __str__(self) -> str: ...

_IntoParameters = Parameters | dict[str, str] | str

@final
class Priority(Enum):
    """The priority of Zenoh messages.

    Priority determines the transmission priority of messages, with higher priority messages
    being delivered before lower priority ones when network congestion occurs.

    See also: https://docs.rs/zenoh/latest/zenoh/qos/enum.Priority.html

    Used in:
        - :meth:`Query.reply`
        - :meth:`Query.reply_del`
        - :meth:`Session.put`
        - :meth:`Session.delete`
        - :meth:`Session.get`
    """

    REAL_TIME = auto()
    INTERACTIVE_HIGH = auto()
    INTERACTIVE_LOW = auto()
    DATA_HIGH = auto()
    DATA = auto()
    DATA_LOW = auto()
    BACKGROUND = auto()

    DEFAULT = DATA
    MIN = BACKGROUND
    MAX = REAL_TIME

@final
class Publisher:
    """A publisher that allows sending data through a stream.

    Publishers are automatically undeclared when dropped.

    A publisher is created using :meth:`zenoh.Session.declare_publisher` and is used to publish
    data to :class:`Subscriber` instances matching the publisher's key expression.

    Publishers can declare :class:`MatchingListener` instances to monitor if subscribers
    matching the publisher's key expression are present in the network.

    For more information about publish/subscribe operations, see :ref:`publish-subscribe`.
    """

    def __enter__(self) -> Self: ...
    def __exit__(self, *_args, **_kwargs): ...
    @_unstable
    @property
    def id(self) -> EntityGlobalId:
        """The global ID of this publisher.
        """
    @property
    def key_expr(self) -> KeyExpr:
        """The key expression this publisher publishes to."""
    @property
    def encoding(self) -> Encoding:
        """The encoding used when publishing data."""
    @property
    def congestion_control(self) -> CongestionControl:
        """The congestion control strategy applied when routing data."""
    @property
    def priority(self) -> Priority:
        """The priority of the published data."""
    @property
    @_unstable
    def reliability(self) -> Reliability:
        """The reliability applied when routing data."""
    @property
    def matching_status(self) -> bool:
        """Whether there are subscribers matching this publisher's key expression.
        """
    def put(
        self,
        payload: _IntoZBytes,
        *,
        encoding: _IntoEncoding | None = None,
        attachment: _IntoZBytes | None = None,
        timestamp: Timestamp | None = None,
        source_info: SourceInfo | None = None,
    ):
        """Publish data to :class:`Subscriber` instances matching this publisher's key expression.

        Subscribers will receive the data as a :class:`zenoh.Sample` with
        :attr:`zenoh.SampleKind.PUT` kind.
        """

    def delete(
        self,
        *,
        attachment: _IntoZBytes | None = None,
        timestamp: Timestamp | None = None,
        source_info: SourceInfo | None = None,
    ):
        """Declare that data associated with this publisher's key expression is deleted.

        :class:`Subscriber` instances will receive a :class:`zenoh.Sample` with :attr:`zenoh.SampleKind.DELETE` kind,
        indicating that the data is no longer associated with the key expression.
        """

    def undeclare(self):
        """Undeclare the publisher, informing the network that it needn't optimize publications for its key expression anymore."""

    @overload
    def declare_matching_listener(
        self, handler: _RustHandler[MatchingStatus] | None = None
    ) -> MatchingListener[Handler[MatchingStatus]]:
        """Create a :class:`MatchingListener`. It will send notifications each time the matching status of this publisher changes."""

    @overload
    def declare_matching_listener(
        self, handler: _PythonHandler[MatchingStatus, _H]
    ) -> MatchingListener[_H]:
        """Create a :class:`MatchingListener`. It will send notifications each time the matching status of this publisher changes."""

    @overload
    def declare_matching_listener(
        self, handler: _PythonCallback[MatchingStatus]
    ) -> MatchingListener[None]:
        """Create a :class:`MatchingListener`. It will send notifications each time the matching status of this publisher changes."""

@final
class Query:
    """A request received by a :class:`Queryable`.

    It contains the key expression, parameters, payload, and attachment sent by a querier
    via :meth:`Session.get` or :meth:`Querier.get`. Use its methods to send replies.

    .. note::
       The Query's :attr:`key_expr` is **not** the key expression which should be used as the parameter
       of :meth:`reply`, because it may contain globs. The :class:`Queryable`'s key expression
       is the one that should be used.

       This parameter is not set automatically because :class:`Queryable` itself may serve
       glob key expressions and send replies on different concrete key expressions matching
       this glob. For example, a :class:`Queryable` serving ``foo/*`` may receive a :class:`Query`
       with key expression ``foo/bar`` and another one with ``foo/baz``, and it should reply
       respectively on ``foo/bar`` and ``foo/baz``.

    .. note::
        By default, queries only accept replies whose key expression intersects with the query's. 
        I.e. it's not possible to send reply with key expression ``foo/bar`` to a query with 
        key expression ``baz/*``.
        The query may contain special unstable parameter ``_anyke`` which enables disjoint replies.
        See the :class:`Selector` documentation for more information about this parameter.

    See :ref:`query-reply` for more information on the query/reply paradigm.
    """

    def __enter__(self) -> Self: ...
    def __exit__(self, *_args, **_kwargs): ...
    @property
    def selector(self) -> Selector: 
        """The full :class:`Selector` of this query."""

    @property
    def key_expr(self) -> KeyExpr: 
        """The key expression part of this query."""

    @property
    def parameters(self) -> Parameters: 
        """The selector parameters of this query."""

    @property
    def payload(self) -> ZBytes | None: 
        """The payload of this query, if any."""

    @property
    def encoding(self) -> Encoding | None: 
        """The encoding of this query's payload, if any."""

    @property
    def attachment(self) -> ZBytes | None: 
        """The attachment of this query, if any."""
    def reply(
        self,
        key_expr: _IntoKeyExpr,
        payload: _IntoZBytes,
        *,
        encoding: _IntoEncoding | None = None,
        congestion_control: CongestionControl | None = None,
        priority: Priority | None = None,
        express: bool | None = None,
        attachment: _IntoZBytes | None = None,
        timestamp: Timestamp | None = None,
    ):
        """Sends a :class:`Sample` of kind :attr:`SampleKind.PUT` as a reply to this query.

        .. note::
           See the class documentation for important details about which key expression to use for replies.
        """

    def reply_err(self, payload: _IntoZBytes, *, encoding: _IntoEncoding | None = None):
        """Sends a :class:`ReplyError` as a reply to this query."""

    def reply_del(
        self,
        key_expr: _IntoKeyExpr,
        *,
        congestion_control: CongestionControl | None = None,
        priority: Priority | None = None,
        express: bool | None = None,
        attachment: _IntoZBytes | None = None,
        timestamp: Timestamp | None = None,
    ):
        """Sends a :class:`Sample` of kind :attr:`SampleKind.DELETE` as a reply to this query.

        By default, queries only accept replies whose key expression intersects with the query's. Unless the query has enabled disjoint replies (you can check this through :meth:`accepts_replies`), replying on a disjoint key expression will result in an error when resolving the reply.

        .. note::
           See the class documentation for important details about which key expression to use for replies.
        """

    def drop(self):
        """Drop the instance of a query.
        The query will only be finalized when all query instances (one per queryable
        matched) are dropped. Finalization is required to not have query hanging
        on the querier side.

        This method should be called after handling the query, as Python finalizers
        are not reliable, especially when it comes to loop variables. It is also
        possible, and advised, to use query context manager, which calls `drop` on
        exit. Once a query is dropped, it's no more possible to use it, and its
        methods will raise an exception.
        """

    def __str__(self) -> str: 
        """Returns a string representation of this query."""

@final
class Queryable(Generic[_H]):
    """A Queryable is an entity that implements :ref:`query-reply` pattern.

    It is declared by the :meth:`Session.declare_queryable` method and provides
    :class:`Query`es using callback or channel. The Queryable receives :class:`Query`
    requests from :meth:`Querier.get` or :meth:`Session.get` and sends back replies
    with the methods of :meth:`Query.reply`, :meth:`Query.reply_err`,
    or :meth:`Query.reply_del`."""

    def __enter__(self) -> Self: ...
    def __exit__(self, *_args, **_kwargs): ...
    @_unstable
    @property
    def id(self) -> EntityGlobalId:
        """Returns the :class:`EntityGlobalId` of this Queryable.
        """
    @property
    def key_expr(self) -> KeyExpr:
        """Returns the :class:`KeyExpr` this queryable responds to."""
    @property
<<<<<<< HEAD
    def handler(self) -> _H:
        """The handler associated with this Queryable instance.

        See :ref:`channels-and-callbacks` for more information on handlers."""
    def undeclare(self):
        """Undeclare the Queryable."""
    @overload
    def try_recv(self: Queryable[handlers.Handler[Query]]) -> Query | None:
        """Try to receive a :class:`Query` from the handler without blocking."""
    @overload
    def try_recv(self) -> Never: ...
    @overload
    def recv(self: Queryable[handlers.Handler[Query]]) -> Query:
        """Receive a :class:`Query` from the handler, blocking if necessary."""
    @overload
    def recv(self) -> Never: ...
    @overload
    def __iter__(self: Queryable[Handler[Query]]) -> Handler[Query]:
        """Iterate over :class:`Query` received by the handler."""
    @overload
    def __iter__(self) -> Never: ...
=======
    def handler(self) -> _H: ...
    def undeclare(self): ...
    def try_recv(self: Queryable[handlers.Handler[Query]]) -> Query | None: ...
    def recv(self: Queryable[handlers.Handler[Query]]) -> Query: ...
    def __iter__(self: Queryable[Handler[Query]]) -> Handler[Query]: ...
>>>>>>> 6116a2fe

@final
class Querier:
    """A querier that allows sending queries to a :class:`Queryable`.

    The querier is a preconfigured object that can be used to send multiple queries
    to a given key expression. It is declared using :meth:`Session.declare_querier`.
    Queriers are automatically undeclared when dropped.

    See :ref:`query-reply` for more information on the query/reply paradigm."""

    def __enter__(self) -> Self: ...
    def __exit__(self, *_args, **_kwargs): ...
    @_unstable
    @property
    def id(self) -> EntityGlobalId:
        """Returns the :class:`EntityGlobalId` of this Querier.
        """
    @property
    def key_expr(self) -> KeyExpr:
        """Returns the :class:`KeyExpr` this querier sends queries on."""
    @property
    def matching_status(self) -> bool:
        """Returns true if there are :class:`Queryable`\\s matching the Querier's key expression and target, false otherwise."""
    @overload
    def get(
        self,
        handler: _RustHandler[Reply] | None = None,
        *,
        parameters: _IntoParameters | None = None,
        payload: _IntoZBytes | None = None,
        encoding: _IntoEncoding | None = None,
        attachment: _IntoZBytes | None = None,
        source_info: SourceInfo | None = None,
    ) -> Handler[Reply]:
        """Sends a query and returns a channel for processing replies.

        See :ref:`channels-and-callbacks` for more information on handlers."""

    @overload
    def get(
        self,
        handler: _PythonHandler[Reply, _H],
        *,
        parameters: _IntoParameters | None = None,
        payload: _IntoZBytes | None = None,
        encoding: _IntoEncoding | None = None,
        attachment: _IntoZBytes | None = None,
        source_info: SourceInfo | None = None,
    ) -> _H:
        """Sends a query and returns a channel for processing replies.

        See :ref:`channels-and-callbacks` for more information on handlers."""

    @overload
    def get(
        self,
        handler: _PythonCallback[Reply],
        *,
        parameters: _IntoParameters | None = None,
        payload: _IntoZBytes | None = None,
        encoding: _IntoEncoding | None = None,
        attachment: _IntoZBytes | None = None,
        source_info: SourceInfo | None = None,
    ) -> None:
        """Sends a query and processes replies using the provided callback.

        See :ref:`channels-and-callbacks` for more information on callbacks."""

    def undeclare(self):
        """Undeclares the Querier, informing the network that it needn't optimize queries for its key expression anymore."""

    @overload
    def declare_matching_listener(
        self, handler: _RustHandler[MatchingStatus] | None = None
    ) -> MatchingListener[Handler[MatchingStatus]]:
        """Returns a :class:`MatchingListener` for this Querier.

        The :class:`MatchingListener` will send a notification each time the :class:`MatchingStatus` of the Querier changes."""

    @overload
    def declare_matching_listener(
        self, handler: _PythonHandler[MatchingStatus, _H]
    ) -> MatchingListener[_H]:
        """Returns a :class:`MatchingListener` for this Querier.

        The :class:`MatchingListener` will send a notification each time the :class:`MatchingStatus` of the Querier changes."""

    @overload
    def declare_matching_listener(
        self, handler: _PythonCallback[MatchingStatus]
    ) -> MatchingListener[None]:
        """Returns a :class:`MatchingListener` for this Querier.

        The :class:`MatchingListener` will send a notification each time the :class:`MatchingStatus` of the Querier changes."""

@final
class QueryConsolidation:
    """The reply consolidation strategy to apply to replies to a get.

    By default, the consolidation strategy is :attr:`QueryConsolidation.AUTO`, which lets the implementation
    choose the best strategy depending on the query parameters and the number of responders. Other 
    strategies can be selected by using a specific :class:`ConsolidationMode` as a parameter of the 
    :meth:`Session.declare_querier` or :meth:`Session.get` methods.

    See the documentation of :class:`ConsolidationMode` for more details about each strategy.
    """
    AUTO: Self
    DEFAULT: Self
    def __new__(cls, mode: ConsolidationMode, /) -> Self: ...
    @property
    def mode(self) -> ConsolidationMode: ...

_IntoQueryConsolidation = ConsolidationMode

@final
class QueryTarget(Enum):
    """The Queryables to which a query from :meth:`Session.get` or :meth:`Session.declare_querier` is delivered.

    :attr:`QueryTarget.ALL` makes the query be delivered to all the matching queryables.
    :attr:`QueryTarget.ALL_COMPLETE` makes the query be delivered to all the matching queryables which are marked as "complete".
    :attr:`QueryTarget.BEST_MATCHING` (default) makes the data to be requested from the queryable(s) selected by zenoh to get the fastest and most complete reply.

    It is set by the target parameter of :meth:`Session.get` or :meth:`Session.declare_querier` methods.
    """

    BEST_MATCHING = auto()
    ALL = auto()
    ALL_COMPLETE = auto()

    DEFAULT = BEST_MATCHING

QueryTarget.BEST_MATCHING.__doc__ = """Let Zenoh find the best matching queryable capable of serving the query."""
QueryTarget.ALL.__doc__ = """Deliver the query to all queryables matching the query's key expression."""
QueryTarget.ALL_COMPLETE.__doc__ = """Deliver the query to all queryables matching the query's key expression that are declared as complete."""

@final
@_unstable
class Reliability(Enum):
    """Reliability guarantees for message delivery.

    Used when declaring publishers with :meth:`Session.declare_publisher` and
    accessible via the :attr:`Publisher.reliability` property.
    """
    BEST_EFFORT = auto()
    RELIABLE = auto()

Reliability.BEST_EFFORT.__doc__ = """Messages may be lost."""
Reliability.RELIABLE.__doc__ = """Messages are guaranteed to be delivered."""

@final
class Locality(Enum):
    """The locality of samples/queries to be received by subscribers/queryables or targeted by publishers/queriers.

    This enum controls whether data is exchanged only with local entities (in the same session),
    only with remote entities, or with both. It is used in the following settings:

    - :meth:`Session.declare_subscriber` (allowed_origin)
    - :meth:`Session.declare_queryable` (allowed_origin)
    - :meth:`Session.declare_publisher` (allowed_destination)
    - :meth:`Session.declare_querier` (allowed_destination)
    """

    SESSION_LOCAL = auto()
    REMOTE = auto()
    ANY = auto()

    DEFAULT = ANY

Locality.SESSION_LOCAL.__doc__ = """Request/serve data only to entities in the same session."""
Locality.REMOTE.__doc__ = """Request/serve data only to remote entities (not in the same session)."""
Locality.ANY.__doc__ = """Request/serve data to both local and remote entities."""

@final
class Reply:
    """An answer received from a :class:`Queryable`.

    Contains the result of a request to a :class:`Queryable` by :meth:`Session.get`
    or :meth:`Querier.get`. May be either a successful result with a :class:`Sample`
    or an error with a :class:`ReplyError`.
    """

    @property
    def result(self) -> Sample | ReplyError:
        """Gets the result of this reply which may be either a successful :class:`Sample` or an error :class:`ReplyError`."""
    @property
    def ok(self) -> Sample | None:
        """Returns the successful result if this reply is successful, `None` otherwise."""
    @property
    def err(self) -> ReplyError | None:
        """Returns the error if this reply failed, `None` otherwise."""
    @property
    @_unstable
    def replier_id(self) -> EntityGlobalId | None:
        """Returns the ID of the zenoh instance that answered this reply.
        """

@final
class ReplyError:
    """An error reply received from a :class:`Queryable` and available in the :class:`Reply` structure."""
    @property
    def payload(self) -> ZBytes:
        """Gets the payload of this `ReplyError`, usually an error message."""
    @property
    def encoding(self) -> Encoding:
        """Gets the encoding of this `ReplyError`."""

@final
class SampleKind(Enum):
    """The kind of a :class:`Sample`, indicating whether it contains data or indicates deletion."""
    PUT = auto()
    DELETE = auto()

SampleKind.PUT.__doc__ = """A `PUT` sample containing data."""
SampleKind.DELETE.__doc__ = """A `DELETE` sample indicating data removal."""

@final
class Sample:
    """The Sample structure is the data unit received by :class:`Subscriber`, or by :class:`Querier` or :meth:`Session.get` as part of the :class:`Reply`.

    It contains the payload and all metadata associated with the data.
    """
    @property
    def key_expr(self) -> KeyExpr:
        """Gets the key expression on which this Sample was published."""

    @property
    def payload(self) -> ZBytes:
        """Gets the payload of this Sample."""

    @property
    def kind(self) -> SampleKind:
        """Gets the kind of this Sample."""

    @property
    def encoding(self) -> Encoding:
        """Gets the encoding of this sample."""

    @property
    def timestamp(self) -> Timestamp:
        """Gets the timestamp of this Sample."""

    @property
    def congestion_control(self) -> CongestionControl:
        """Gets the congestion control of this Sample."""

    @property
    def priority(self) -> Priority:
        """Gets the priority of this Sample."""

    @property
    def express(self) -> bool:
        """Gets the express flag value.

        If true, the message is not batched during transmission, in order to reduce latency.
        """

    @property
    def attachment(self) -> ZBytes | None:
        """Gets the sample attachment: a map of key-value pairs."""
    @_unstable
    @property
    def source_info(self) -> SourceInfo:
        """Gets info on the source of this Sample."""

@final
class Scout(Generic[_H]):
    """A Scout object that yields :class:`zenoh.Hello` messages for discovered Zenoh nodes on the network.
    
    Scout is returned by the :func:`zenoh.scout` function and is used to discover
    Zenoh nodes (routers and peers) on the network. It yields :class:`zenoh.Hello` 
    messages containing information about each discovered node.
    
    See :ref:`scouting` for more details on the scouting process.
    """
    def __enter__(self) -> Self: 
        """Enter the Scout context manager."""
    def __exit__(self, *_args, **_kwargs): 
        """Exit the Scout context manager and stop scouting."""
    @property
<<<<<<< HEAD
    def handler(self) -> _H: 
        """The handler associated with this Scout instance.

        See :ref:`channels-and-callbacks` for more information on handlers."""
    def stop(self): 
        """Stop the scouting process."""
    @overload
    def try_recv(self: Scout[Handler[Hello]]) -> Hello | None: 
        """Try to receive a :class:`zenoh.Hello` message without blocking. Returns None if no message is available."""
    @overload
    def try_recv(self: Scout[Any]) -> Never: 
        """Not available for this handler type."""
    @overload
    def recv(self: Scout[Handler[Hello]]) -> Hello: 
        """Receive a :class:`zenoh.Hello` message, blocking until one is available."""
    @overload
    def recv(self) -> Never: 
        """Not available for this handler type."""
    @overload
    def __iter__(self: Scout[Handler[Hello]]) -> Handler[Hello]: 
        """Iterate over received :class:`zenoh.Hello` messages."""
    @overload
    def __iter__(self) -> Never: 
        """Not available for this handler type."""
=======
    def handler(self) -> _H: ...
    def stop(self): ...
    def try_recv(self: Scout[Handler[Hello]]) -> Hello | None: ...
    def recv(self: Scout[Handler[Hello]]) -> Hello: ...
    def __iter__(self: Scout[Handler[Hello]]) -> Handler[Hello]: ...
>>>>>>> 6116a2fe

@final
class Selector:
    """A selector is the combination of a :class:`KeyExpr`, which defines the set of keys that are relevant to an operation, and a set of :class:`Parameters` with a few intended uses.

    **Creating a Selector**

    A :class:`Selector` can be created from a key expression and optional parameters:

    .. code-block:: python

        selector = zenoh.Selector("key/expression", parameters)

    Or from a complete selector string:

    .. code-block:: python

        selector = zenoh.Selector("key/expression?param1=value1;param2=value2")

    If first parameter is already a complete selector string, the `parameters` should be omitted.

    A selector is the combination of a :class:`KeyExpr`, which defines the set of keys that are relevant to an operation, and a set of :class:`Parameters` with a few intended uses:

    - specifying arguments to a :class:`Queryable`, allowing the passing of Remote Procedure Call parameters
    - filtering by value
    - filtering by metadata, such as the timestamp of a value
    - specifying arguments to zenoh when using the `REST API <https://zenoh.io/docs/apis/rest/>`_

    When in string form, selectors look a lot like a URI, with similar semantics:

    - the ``key_expr`` before the first ``?`` must be a valid key expression.
    - the ``parameters`` after the first ``?`` should be encoded like the query section of a URL:

      - parameters are separated by ``;``
      - the parameter name and value are separated by the first ``=``
      - in the absence of ``=``, the parameter value is considered to be the empty string
      - both name and value should use percent-encoding (URL-encoding) to escape characters
      - defining a value for the same parameter name twice is considered undefined behavior, with the encouraged behaviour being to reject operations when a duplicate parameter is detected

    Zenoh intends to standardize the usage of a set of parameter names. To avoid conflicting with RPC parameters, the Zenoh team has settled on reserving the set of parameter names that start with non-alphanumeric characters.

    :class:`Queryable` implementers are encouraged to prefer these standardized parameter names when implementing their associated features, and to prefix their own parameter names to avoid having conflicting parameter names with other queryables.

    Here are the currently standardized parameters for Zenoh (check the
    `specification page <https://github.com/eclipse-zenoh/roadmap/tree/main/rfcs/ALL/Selectors>`_,
    for the exhaustive list):

    - ``[unstable]`` ``_time``: used to express interest in only values dated within a certain time range, values for this parameter must be readable by the Zenoh Time DSL for the value to be considered valid.
    - ``[unstable]`` ``_anyke``: used in queries to express interest in replies coming from any key expression. By default, only replies whose key expression match query's key expression are accepted. ``_anyke`` disables the query-reply key expression matching check.

    See also: :ref:`key-expressions`, :ref:`query-parameters`
    """

    def __new__(
        cls, arg: _IntoKeyExpr | str, /, parameters: _IntoParameters | None = None
    ): ...
    @property
    def key_expr(self) -> KeyExpr:
        """The key expression part of this selector."""
    @key_expr.setter
    def key_expr(self, key_expr: _IntoKeyExpr): ...
    @property
    def parameters(self) -> Parameters:
        """The parameters part of this selector."""
    @parameters.setter
    def parameters(self, parameters: _IntoParameters): ...
    def __str__(self) -> str: ...

_IntoSelector = Selector | _IntoKeyExpr

@final
class Session:
    """The Session is the main component of Zenoh. It holds the zenoh runtime object, which maintains the state of the connection of the node to the Zenoh network.

    The session allows declaring other zenoh entities like :class:`Publisher`, :class:`Subscriber`, :class:`Querier`, :class:`Queryable`, and obtaining :class:`Liveliness` instances, and keeps them functioning. Closing the session will undeclare all objects declared by it.

    A Zenoh session is instantiated using :func:`open` with parameters specified in the :class:`Config` object.
    """

    def __enter__(self) -> Self: ...
    def __exit__(self, *_args, **_kwargs): ...
    @property
    def info(self) -> SessionInfo:
        """Get information about the session: the session id, the connected nodes."""
    @_unstable
    @property
    def id(self) -> EntityGlobalId:
        """Returns the global identifier of the session object.
        """
    def zid(self) -> ZenohId:
        """Returns the identifier of the current session."""

    def close(self):
        """Close the zenoh Session.

        Every :class:`Subscriber` and :class:`Queryable` declared will stop receiving data, and further
        attempts to publish or query will result in an
        error. Undeclaring an entity after session closing is a no-op. Session state can be
        checked with :meth:`is_closed`.

        Sessions are automatically closed when all their instances are dropped. But it can
        be useful to close the session explicitly.
        """

    def is_closed(self) -> bool:
        """Check if the session has been closed."""

    def undeclare(self, obj: KeyExpr):
        """Undeclare a zenoh entity declared by the session."""
    def new_timestamp(self) -> Timestamp:
        """Get a new :class:`Timestamp` from a Zenoh session.

        The returned timestamp has the current time, with the session's runtime :class:`ZenohId`
        as the unique identifier. This ensures that timestamps from different sessions are unique
        even when created at the same time.

        Returns:
            A new :class:`Timestamp` with current time and session's unique ID.
        """

    def declare_keyexpr(self, key_expr: _IntoKeyExpr):
        """Informs Zenoh that you intend to use the provided key_expr multiple times and that it should optimize its transmission.
        """

    def put(
        self,
        key_expr: _IntoKeyExpr,
        payload: _IntoZBytes,
        *,
        encoding: _IntoEncoding | None = None,
        congestion_control: CongestionControl | None = None,
        priority: Priority | None = None,
        express: bool | None = None,
        attachment: _IntoZBytes | None = None,
        timestamp: Timestamp | None = None,
        allowed_destination: Locality | None = None,
        source_info: SourceInfo | None = None,
    ):
        """Publish data directly from the session.

        This is a shortcut for declaring a :class:`Publisher` and calling put on it.
        """

    def delete(
        self,
        key_expr: _IntoKeyExpr,
        *,
        congestion_control: CongestionControl | None = None,
        priority: Priority | None = None,
        express: bool | None = None,
        attachment: _IntoZBytes | None = None,
        timestamp: Timestamp | None = None,
        allowed_destination: Locality | None = None,
        source_info: SourceInfo | None = None,
    ):
        """Publish a delete sample directly from the session.

        This is a shortcut for declaring a :class:`Publisher` and calling delete on it.
        """

    @overload
    def get(
        self,
        selector: _IntoSelector,
        handler: _RustHandler[Reply] | None = None,
        *,
        target: QueryTarget | None = None,
        consolidation: _IntoQueryConsolidation | None = None,
        timeout: float | int | None = None,
        congestion_control: CongestionControl | None = None,
        priority: Priority | None = None,
        express: bool | None = None,
        payload: _IntoZBytes = None,
        encoding: _IntoEncoding | None = None,
        attachment: _IntoZBytes | None = None,
        allowed_destination: Locality | None = None,
        source_info: SourceInfo | None = None,
    ) -> Handler[Reply]:
        """Query data from the matching queryables in the system.

        This is a shortcut for declaring a :class:`Querier` and calling get on it.
        """

    @overload
    def get(
        self,
        selector: _IntoSelector,
        handler: _PythonHandler[Reply, _H],
        *,
        target: QueryTarget | None = None,
        consolidation: _IntoQueryConsolidation | None = None,
        timeout: float | int | None = None,
        congestion_control: CongestionControl | None = None,
        priority: Priority | None = None,
        express: bool | None = None,
        payload: _IntoZBytes = None,
        encoding: _IntoEncoding | None = None,
        attachment: _IntoZBytes | None = None,
        allowed_destination: Locality | None = None,
        source_info: SourceInfo | None = None,
    ) -> _H:
        """Query data from the matching queryables in the system.

        This is a shortcut for declaring a :class:`Querier` and calling get on it.
        """

    @overload
    def get(
        self,
        selector: _IntoSelector,
        handler: _PythonCallback[Reply],
        *,
        target: QueryTarget | None = None,
        consolidation: _IntoQueryConsolidation | None = None,
        timeout: float | int | None = None,
        congestion_control: CongestionControl | None = None,
        priority: Priority | None = None,
        express: bool | None = None,
        payload: _IntoZBytes = None,
        encoding: _IntoEncoding | None = None,
        attachment: _IntoZBytes | None = None,
        allowed_destination: Locality | None = None,
        source_info: SourceInfo | None = None,
    ) -> None:
        """Query data from the matching queryables in the system.

        This is a shortcut for declaring a :class:`Querier` and calling get on it.
        """

    @overload
    def declare_subscriber(
        self,
        key_expr: _IntoKeyExpr,
        handler: _RustHandler[Sample] | None = None,
        *,
        allowed_origin: Locality | None = None,
    ) -> Subscriber[Handler[Sample]]:
        """Create a :class:`Subscriber` for the given key expression."""

    @overload
    def declare_subscriber(
        self,
        key_expr: _IntoKeyExpr,
        handler: _PythonHandler[Sample, _H],
        *,
        allowed_origin: Locality | None = None,
    ) -> Subscriber[_H]:
        """Create a :class:`Subscriber` for the given key expression."""

    @overload
    def declare_subscriber(
        self,
        key_expr: _IntoKeyExpr,
        handler: _PythonCallback[Sample],
        *,
        allowed_origin: Locality | None = None,
    ) -> Subscriber[None]:
        """Create a :class:`Subscriber` for the given key expression."""

    @overload
    def declare_queryable(
        self,
        key_expr: _IntoKeyExpr,
        handler: _RustHandler[Query] | None = None,
        *,
        complete: bool | None = None,
        allowed_origin: Locality | None = None,
    ) -> Queryable[Handler[Query]]:
        """Create a :class:`Queryable` for the given key expression."""

    @overload
    def declare_queryable(
        self,
        key_expr: _IntoKeyExpr,
        handler: _PythonHandler[Query, _H],
        *,
        complete: bool | None = None,
        allowed_origin: Locality | None = None,
    ) -> Queryable[_H]:
        """Create a :class:`Queryable` for the given key expression."""

    @overload
    def declare_queryable(
        self,
        key_expr: _IntoKeyExpr,
        handler: _PythonCallback[Query],
        *,
        complete: bool | None = None,
        allowed_origin: Locality | None = None,
    ) -> Queryable[None]:
        """Create a :class:`Queryable` for the given key expression."""

    def declare_publisher(
        self,
        key_expr: _IntoKeyExpr,
        *,
        encoding: _IntoEncoding | None = None,
        congestion_control: CongestionControl | None = None,
        priority: Priority | None = None,
        express: bool | None = None,
        reliability: Reliability | None = None,
        allowed_destination: Locality | None = None,
    ) -> Publisher:
        """Create a :class:`Publisher` for the given key expression."""

    def declare_querier(
        self,
        key_expr: _IntoKeyExpr,
        *,
        target: QueryTarget | None = None,
        consolidation: _IntoQueryConsolidation | None = None,
        timeout: float | int | None = None,
        congestion_control: CongestionControl | None = None,
        priority: Priority | None = None,
        express: bool | None = None,
        allowed_destination: Locality | None = None,
    ) -> Querier:
        """Create a :class:`Querier` for the given key expression."""

    def liveliness(self) -> Liveliness:
        """Obtain a :class:`Liveliness` instance tied to this Zenoh session."""

@final
class SessionInfo:
    """Struct returned by :class:`Session.info()` that allows access to information about the current zenoh :class:`Session`.

    This information includes the :class:`ZenohId` identifier of the current session, and the identifiers of the connected routers
    and peers (see also :class:`WhatAmI` for more information about peers and routers).
    """

    def zid(self) -> ZenohId:
        """Return the :class:`ZenohId` of the current zenoh Session."""

    def routers_zid(self) -> list[ZenohId]:
        """Return the :class:`ZenohId` of the zenoh routers this process is currently connected to."""

    def peers_zid(self) -> list[ZenohId]:
        """Return the :class:`ZenohId` of the zenoh peers this process is currently connected to."""

@_unstable
@final
class SetIntersectionLevel(Enum):
    """The possible relations between two sets of key expressions defined by glob patterns.

    Each glob key expression defines a set of possible concrete key expressions that it matches.
    This enum describes how two such sets relate to each other.

    Returned by :meth:`KeyExpr.relation_to`.

    Note that :attr:`EQUALS` implies :attr:`INCLUDES`, which itself implies :attr:`INTERSECTS`.

    You can check for intersection with `level >= SetIntersectionLevel.INTERSECTS` and for inclusion with `level >= SetIntersectionLevel.INCLUDES`.
    """

    DISJOINT = auto()
    INTERSECTS = auto()
    INCLUDES = auto()
    EQUALS = auto()

SetIntersectionLevel.DISJOINT.__doc__ = "The sets have no key expressions in common. Example: ``foo/*`` and ``bar/*`` - no overlap."
SetIntersectionLevel.INTERSECTS.__doc__ = "The sets have some key expressions in common, but neither fully contains the other. Example: ``foo/*`` and ``*/bar`` - ``foo/bar`` matches both."
SetIntersectionLevel.INCLUDES.__doc__ = "The first set fully contains the second set. Example: ``foo/**`` includes ``foo/*`` (where ``**`` matches any number of sections)."
SetIntersectionLevel.EQUALS.__doc__ = "The sets are identical. Example: ``foo/*`` and ``foo/*``."

@final
class MatchingStatus:
    """A struct that indicates if there exist entities matching the key expression.

    See also: :ref:`matching`
    """

    @property
    def matching(self) -> bool:
        """Return true if there exist entities matching the target (i.e either Subscribers matching Publisher's key expression or Queryables matching Querier's key expression and target)."""

@final
class MatchingListener(Generic[_H]):
    """A listener that sends notifications when the :class:`MatchingStatus` of a
    corresponding Zenoh entity changes.

    The matching listener allows publishers and queriers to detect when there are
    matching subscribers or queryables on the network, enabling efficient resource usage.

    See also: :ref:`matching`
    """

    def __enter__(self) -> Self: ...
    def __exit__(self, *_args, **_kwargs): ...
    @property
    def handler(self) -> _H:
        """The handler associated with this MatchingListener instance.

        See :ref:`channels-and-callbacks` for more information on handlers."""
    def undeclare(self):
        """Close a Matching listener.
        Matching listeners are automatically closed when dropped, but you may want to use this function to handle errors or close the Matching listener asynchronously.
        """

    def try_recv(
        self: MatchingListener[Handler[MatchingStatus]],
    ) -> MatchingStatus | None: ...
    def recv(self: MatchingListener[Handler[MatchingStatus]]) -> MatchingStatus: ...
    def __iter__(
        self: MatchingListener[Handler[MatchingStatus]],
    ) -> Handler[MatchingStatus]: ...

@_unstable
@final
class SourceInfo:
    """Information on the source of a zenoh Sample.

    Contains metadata about the origin of a data sample, including the source entity's
    global identifier and sequence number.
    """
    def __new__(
        cls, source_id: EntityGlobalId | None = None, source_sn: SourceSn | None = None
    ) -> Self: ...
    @property
    def source_id(self) -> EntityGlobalId | None: 
        """The EntityGlobalId of the zenoh entity that published the Sample in question."""
    @property
    def source_sn(self) -> SourceSn | None: 
        """The sequence number of the Sample from the source."""

SourceSn = int

@final
class Subscriber(Generic[_H]):
    """A subscriber that receives data from :class:`Publisher` instances matching its key expression.

    Subscribers are automatically undeclared when dropped.

    A subscriber is created using :meth:`zenoh.Session.declare_subscriber` and is used to receive
    data from :class:`Publisher` instances matching the subscriber's key expression.

    For more information about publish/subscribe operations, see :ref:`publish-subscribe`.
    """

    def __enter__(self) -> Self: ...
    def __exit__(self, *_args, **_kwargs): ...
    @_unstable
    @property
    def id(self) -> EntityGlobalId:
        """The global ID of this subscriber.
        """
    @property
    def key_expr(self) -> KeyExpr:
        """The key expression this subscriber subscribes to."""
    @property
    def handler(self) -> _H:
        """The handler associated with this Subscriber instance.

        See :ref:`channels-and-callbacks` for more information on handlers."""
    def undeclare(self):
        """Close a Subscriber.
        Subscribers are automatically closed when dropped, but you may want to use this function to handle errors or close the Subscriber asynchronously.
        """

<<<<<<< HEAD
    @overload
    def try_recv(self: Subscriber[Handler[Sample]]) -> Sample | None:
        """Try to receive a :class:`Sample` without blocking.

        Returns the sample if available, or None if no sample is ready.
        """
    @overload
    def try_recv(self) -> Never: ...
    @overload
    def recv(self: Subscriber[Handler[Sample]]) -> Sample:
        """Receive a :class:`Sample`, blocking until one is available."""
    @overload
    def recv(self) -> Never: ...
    @overload
    def __iter__(self: Subscriber[Handler[Sample]]) -> Handler[Sample]:
        """Iterate over received :class:`Sample` instances."""
    @overload
    def __iter__(self) -> Never: ...
=======
    def try_recv(self: Subscriber[Handler[Sample]]) -> Sample | None: ...
    def recv(self: Subscriber[Handler[Sample]]) -> Sample: ...
    def __iter__(self: Subscriber[Handler[Sample]]) -> Handler[Sample]: ...
>>>>>>> 6116a2fe

@final
class Timestamp:
    """A timestamp consisting of an `NTP64 <https://docs.rs/zenoh/latest/zenoh/time/struct.NTP64.html>`_
    time and a unique identifier.

    Timestamps are used to provide temporal ordering and uniqueness in Zenoh operations.
    They combine a high-precision NTP64 timestamp with a unique identifier to ensure
    causality and ordering in distributed systems.

    Timestamps can be created using :meth:`Session.new_timestamp`, which returns a
    timestamp with the current time and the session's unique runtime identifier.

    **String Representations:**

    Timestamps support two string formats:

    - **Default format**: ``"<ntp64_time>/<id_hex>"`` (e.g., ``"7386690599959157260/33"``)
      This is a lossless, machine-readable format.

    - **RFC3339 format**: ``"<rfc3339_time>/<id_hex>"`` (e.g., ``"2024-07-01T13:51:12.129693000Z/33"``)
      This is a human-readable format with nanosecond precision, but may lose some precision
      due to rounding when converting fractional seconds to nanoseconds.

    For detailed information about Timestamp, see: https://docs.rs/zenoh/latest/zenoh/time/struct.Timestamp.html
    """

    def __new__(cls, time: datetime, id: _IntoTimestampId) -> Self: ...
    def get_time(self) -> datetime:
        """Returns the time component of the timestamp as a datetime object."""

    def get_id(self) -> TimestampId:
        """Returns the unique identifier component of the timestamp as a :class:`TimestampId`."""

    def get_diff_duration(self, other: Timestamp) -> timedelta:
        """Returns the duration difference between this timestamp and another.

        Args:
            other: The timestamp to compare against.

        Returns:
            A timedelta representing the time difference.
        """

    def to_string_rfc3339_lossy(self) -> str:
        """Convert to a RFC3339 time representation with nanoseconds precision.

        This format is human-readable but may lose precision due to rounding
        when converting fractional seconds to nanoseconds.

        Returns:
            A string in RFC3339 format (e.g., "2024-07-01T13:51:12.129693000Z/33").

        Note:
            This conversion is not bijective - converting to string and back may
            result in a slightly different timestamp due to precision loss.
        """

    @classmethod
    def parse_rfc3339(cls, s: str) -> Self:
        """Parse a RFC3339 time representation into a Timestamp.

        Args:
            s: A string in RFC3339 format with timestamp ID (e.g., "2024-07-01T13:51:12.129693000Z/33").

        Returns:
            A new Timestamp object.

        Raises:
            ZError: If the string cannot be parsed.
        """

    def __eq__(self, other: Any) -> bool: ...
    def __ge__(self, other) -> bool: ...
    def __hash__(self) -> int: ...
    def __str__(self) -> str:
        """Returns the timestamp in default format: "<ntp64_time>/<id_hex>"."""

@final
class TimestampId:
    """A unique identifier used in :class:`Timestamp`.

    TimestampId represents a unique identifier that is part of every :class:`Timestamp`.
    It is typically derived from a :class:`ZenohId` (session identifier) to ensure that
    timestamps from different sessions remain unique even when created simultaneously.

    The identifier is stored as a fixed-size byte array and provides methods for
    comparison, hashing, and conversion to/from bytes.

    **Used in:**

    - :meth:`Timestamp.__new__` - accepts ``_IntoTimestampId`` (bytearray, bytes, or TimestampId)
    - :meth:`Timestamp.get_id` - returns a TimestampId
    - :meth:`Session.new_timestamp` - creates timestamps with session's ZenohId as TimestampId
    """

    def __new__(cls, bytes: bytearray | bytes) -> Self: ...
    def __bytes__(self) -> bytes:
        """Returns the identifier as bytes."""

    def __eq__(self, other: Any) -> bool: ...
    def __ge__(self, other) -> bool: ...
    def __hash__(self) -> int: ...

_IntoTimestampId = bytearray | bytes | TimestampId
"""Type alias for values that can be converted to a TimestampId.

Used in :meth:`Timestamp.__new__` to accept various byte representations
that can be converted to a :class:`TimestampId`.
"""

@final
class WhatAmI(Enum):
    """The type of the node in the Zenoh network.

    The zenoh application can work in three different modes: router, peer, and client.

    For detailed format information, see: https://docs.rs/zenoh/latest/zenoh/config/enum.WhatAmI.html
    """

    ROUTER = auto()
    PEER = auto()
    CLIENT = auto()

    def __str__(self) -> str: ...


WhatAmI.ROUTER.__doc__ = """Router mode: Used to run a zenoh router, which is a node that maintains a
predefined zenoh network topology. Unlike peers, routers do not discover other
nodes by themselves, but rely on static configuration."""

WhatAmI.PEER.__doc__ = """Peer mode: The application searches for other nodes and establishes direct
connections with them. This can work using multicast discovery and by getting
gossip information from the initial entry points. The peer mode is the default
mode."""

WhatAmI.CLIENT.__doc__ = """Client mode: The application remains connected to a single connection
point, which serves as a gateway to the rest of the network. This mode is useful for
constrained devices that cannot afford to maintain multiple connections."""

@final
class WhatAmIMatcher:
    """A helper type that allows matching combinations of WhatAmI values in scouting.

    WhatAmIMatcher can be created from a string specification like "peer|router" or "client",
    or built programmatically using methods like :meth:`router`, :meth:`peer`, and :meth:`client`.

    The :func:`scout` function accepts a WhatAmIMatcher to filter the nodes of the specified types.
    """

    def __new__(cls, matcher: str | None = None) -> Self:
        """Creates a matcher from a string specification or an empty matcher if None."""
    @classmethod
    def empty(cls) -> Self:
        """Creates an empty matcher that matches no node types."""
    def router(self) -> Self:
        """Adds :attr:`WhatAmI.ROUTER` to the matcher."""
    def peer(self) -> Self:
        """Adds :attr:`WhatAmI.PEER` to the matcher."""
    def client(self) -> Self:
        """Adds :attr:`WhatAmI.CLIENT` to the matcher."""
    def is_empty(self) -> bool:
        """Returns True if the matcher matches no node types."""
    def matches(self, whatami: WhatAmI) -> bool:
        """Returns True if the given WhatAmI value matches this matcher."""
    def __str__(self) -> str:
        """Returns a string representation of the matcher."""

_IntoWhatAmIMatcher = WhatAmIMatcher | str

@final
class ZBytes:
    """ZBytes represents raw bytes data that can be interpreted as strings or byte arrays.

    ZBytes is the fundamental data container in Zenoh for all payload and attachment data.
    It provides flexible access to the underlying bytes, allowing conversion to strings,
    byte arrays, or direct byte access.

    The Zenoh protocol treats ZBytes as opaque binary data and is completely unaware of
    its content or structure. This allows users to employ any data representation format
    of their choice, including JSON, protobuf, flatbuffers, MessagePack, or custom formats.

    For convenience, Zenoh provides built-in serialization functions :func:`zenoh.ext.z_serialize`
    and :func:`zenoh.ext.z_deserialize` in the :mod:`zenoh.ext` module, which support
    serialization of standard Python types (primitives, lists, dicts, etc.) using Zenoh's
    native binary format. However, these are not mandatory - users are encouraged to use
    any serialization approach that fits their needs."""

    def __new__(
        cls, bytes: bytearray | bytes | str | shm.ZShm | shm.ZShmMut | None = None
    ) -> Self: ...
    def to_bytes(self) -> bytes:
        """Return the underlying data as bytes.

        Returns:
            bytes: The raw byte data contained in this ZBytes instance.
        """
    def to_string(self) -> str:
        """Return the underlying data as a UTF-8 decoded string.

        Returns:
            str: The string representation of the byte data, decoded as UTF-8.

        Raises:
            ValueError: If the byte data cannot be decoded as valid UTF-8.
        """
    @_unstable
    def as_shm(self) -> shm.ZShm | None: ...
    def __bool__(self) -> bool: ...
    def __len__(self) -> int: ...
    def __bytes__(self) -> bytes: ...
    def __str__(self) -> str: ...
    def __eq__(self, other: Any) -> bool: ...
    def __hash__(self) -> int: ...

_IntoZBytes = Any

@final
class ZenohId:
    """The global unique id of a zenoh peer."""

    def __str__(self) -> str: ...

def try_init_log_from_env():
    """Redirect zenoh logs to stdout, according to the `RUST_LOG` environment variable.

    For example, `RUST_LOG=debug` will set the log level to DEBUG.
    If `RUST_LOG` is not set, then logging is not enabled."""

def init_log_from_env_or(level: str):
    """Redirect zenoh logs to stdout, according to the `RUST_LOG` environment variable.

    For example, `RUST_LOG=debug` will set the log level to DEBUG.
    If `RUST_LOG` is not set, then logging is set to the provided level."""

def open(config: Config) -> Session:
    """Open a zenoh :class:`zenoh.Session`.

    For more information about sessions and configuration, see :ref:`session-and-config`.
    """

# Common docstring for all scout function overloads
_SCOUT_DOC = """Scout for routers and/or peers.

`scout` spawns a task that periodically sends scout messages and waits for :class:`zenoh.Hello` replies.
The scouting process can be stopped by calling :meth:`zenoh.Scout.stop` on the returned :class:`zenoh.Scout` object,
or by letting the :class:`zenoh.Scout` object go out of scope (dropping it).

Args:
    handler: Optional handler for processing received :class:`zenoh.Hello` messages.
    what: Optional :class:`zenoh.WhatAmIMatcher` or string specifying which node types to scout for
    (e.g., "peer|router"). If None, scouts for all node types.
    config: Optional :class:`zenoh.Config` for the scouting session.

For more information about scouting, see :ref:`scouting`.
"""

@overload
def scout(
    handler: _RustHandler[Hello] | None = None,
    what: _IntoWhatAmIMatcher | None = None,
    config: Config | None = None,
) -> Scout[Handler[Hello]]:
    ...

scout.__doc__ = _SCOUT_DOC

@overload
def scout(
    handler: _PythonHandler[Hello, _H],
    what: _IntoWhatAmIMatcher | None = None,
    config: Config | None = None,
) -> Scout[_H]:
    ...

@overload
def scout(
    handler: _PythonCallback[Hello],
    what: _IntoWhatAmIMatcher | None = None,
    config: Config | None = None,
) -> Scout[None]:
    ...<|MERGE_RESOLUTION|>--- conflicted
+++ resolved
@@ -834,35 +834,18 @@
     def key_expr(self) -> KeyExpr:
         """Returns the :class:`KeyExpr` this queryable responds to."""
     @property
-<<<<<<< HEAD
     def handler(self) -> _H:
         """The handler associated with this Queryable instance.
 
         See :ref:`channels-and-callbacks` for more information on handlers."""
     def undeclare(self):
         """Undeclare the Queryable."""
-    @overload
     def try_recv(self: Queryable[handlers.Handler[Query]]) -> Query | None:
         """Try to receive a :class:`Query` from the handler without blocking."""
-    @overload
-    def try_recv(self) -> Never: ...
-    @overload
     def recv(self: Queryable[handlers.Handler[Query]]) -> Query:
         """Receive a :class:`Query` from the handler, blocking if necessary."""
-    @overload
-    def recv(self) -> Never: ...
-    @overload
     def __iter__(self: Queryable[Handler[Query]]) -> Handler[Query]:
         """Iterate over :class:`Query` received by the handler."""
-    @overload
-    def __iter__(self) -> Never: ...
-=======
-    def handler(self) -> _H: ...
-    def undeclare(self): ...
-    def try_recv(self: Queryable[handlers.Handler[Query]]) -> Query | None: ...
-    def recv(self: Queryable[handlers.Handler[Query]]) -> Query: ...
-    def __iter__(self: Queryable[Handler[Query]]) -> Handler[Query]: ...
->>>>>>> 6116a2fe
 
 @final
 class Querier:
@@ -1143,38 +1126,18 @@
     def __exit__(self, *_args, **_kwargs): 
         """Exit the Scout context manager and stop scouting."""
     @property
-<<<<<<< HEAD
     def handler(self) -> _H: 
         """The handler associated with this Scout instance.
 
         See :ref:`channels-and-callbacks` for more information on handlers."""
     def stop(self): 
         """Stop the scouting process."""
-    @overload
     def try_recv(self: Scout[Handler[Hello]]) -> Hello | None: 
         """Try to receive a :class:`zenoh.Hello` message without blocking. Returns None if no message is available."""
-    @overload
-    def try_recv(self: Scout[Any]) -> Never: 
-        """Not available for this handler type."""
-    @overload
     def recv(self: Scout[Handler[Hello]]) -> Hello: 
         """Receive a :class:`zenoh.Hello` message, blocking until one is available."""
-    @overload
-    def recv(self) -> Never: 
-        """Not available for this handler type."""
-    @overload
     def __iter__(self: Scout[Handler[Hello]]) -> Handler[Hello]: 
         """Iterate over received :class:`zenoh.Hello` messages."""
-    @overload
-    def __iter__(self) -> Never: 
-        """Not available for this handler type."""
-=======
-    def handler(self) -> _H: ...
-    def stop(self): ...
-    def try_recv(self: Scout[Handler[Hello]]) -> Hello | None: ...
-    def recv(self: Scout[Handler[Hello]]) -> Hello: ...
-    def __iter__(self: Scout[Handler[Hello]]) -> Handler[Hello]: ...
->>>>>>> 6116a2fe
 
 @final
 class Selector:
@@ -1633,30 +1596,15 @@
         Subscribers are automatically closed when dropped, but you may want to use this function to handle errors or close the Subscriber asynchronously.
         """
 
-<<<<<<< HEAD
-    @overload
     def try_recv(self: Subscriber[Handler[Sample]]) -> Sample | None:
         """Try to receive a :class:`Sample` without blocking.
 
         Returns the sample if available, or None if no sample is ready.
         """
-    @overload
-    def try_recv(self) -> Never: ...
-    @overload
     def recv(self: Subscriber[Handler[Sample]]) -> Sample:
         """Receive a :class:`Sample`, blocking until one is available."""
-    @overload
-    def recv(self) -> Never: ...
-    @overload
     def __iter__(self: Subscriber[Handler[Sample]]) -> Handler[Sample]:
         """Iterate over received :class:`Sample` instances."""
-    @overload
-    def __iter__(self) -> Never: ...
-=======
-    def try_recv(self: Subscriber[Handler[Sample]]) -> Sample | None: ...
-    def recv(self: Subscriber[Handler[Sample]]) -> Sample: ...
-    def __iter__(self: Subscriber[Handler[Sample]]) -> Handler[Sample]: ...
->>>>>>> 6116a2fe
 
 @final
 class Timestamp:
