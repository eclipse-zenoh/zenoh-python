--- conflicted
+++ resolved
@@ -41,10 +41,6 @@
 maintenance = { status = "actively-developed" }
 
 [dependencies]
-<<<<<<< HEAD
-=======
-env_logger = "0.11.3"
->>>>>>> 59d1be8b
 flume = "0.11.0"
 json5 = "0.4.1"
 pyo3 = { version = "0.21.1", features = ["extension-module", "abi3-py37"] }
