//
// Copyright (c) 2024 ZettaScale Technology
//
// This program and the accompanying materials are made available under the
// terms of the Eclipse Public License 2.0 which is available at
// http://www.eclipse.org/legal/epl-2.0, or the Apache License, Version 2.0
// which is available at https://www.apache.org/licenses/LICENSE-2.0.
//
// SPDX-License-Identifier: EPL-2.0 OR Apache-2.0
//
// Contributors:
//   ZettaScale Zenoh Team, <zenoh@zettascale.tech>
//
use pyo3::{
    prelude::*,
    types::{PyDict, PyIterator, PyTuple, PyType},
    IntoPyObjectExt,
};

use crate::{
    bytes::{Encoding, ZBytes},
    handlers::{into_handler, HandlerImpl},
    key_expr::KeyExpr,
    macros::{build, option_wrapper},
    matching::{MatchingListener, MatchingStatus},
    qos::{CongestionControl, Priority, Reliability},
<<<<<<< HEAD
    sample::Sample,
    session::EntityGlobalId,
=======
    sample::{Sample, SourceInfo},
>>>>>>> dfec19c3
    time::Timestamp,
    utils::{generic, wait},
};

option_wrapper!(zenoh::pubsub::Publisher<'static>, "Undeclared publisher");

#[pymethods]
impl Publisher {
    fn __enter__<'a, 'py>(this: &'a Bound<'py, Self>) -> PyResult<&'a Bound<'py, Self>> {
        Self::check(this)
    }

    #[pyo3(signature = (*_args, **_kwargs))]
    fn __exit__(
        &mut self,
        py: Python,
        _args: &Bound<PyTuple>,
        _kwargs: Option<&Bound<PyDict>>,
    ) -> PyResult<PyObject> {
        self.undeclare(py)?;
        Ok(py.None())
    }

    #[getter]
    fn id(&self) -> PyResult<EntityGlobalId> {
        Ok(self.get_ref()?.id().into())
    }

    #[getter]
    fn key_expr(&self) -> PyResult<KeyExpr> {
        Ok(self.get_ref()?.key_expr().clone().into())
    }

    #[getter]
    fn encoding(&self) -> PyResult<Encoding> {
        Ok(self.get_ref()?.encoding().clone().into())
    }

    #[getter]
    fn congestion_control(&self) -> PyResult<CongestionControl> {
        Ok(self.get_ref()?.congestion_control().into())
    }

    #[getter]
    fn priority(&self) -> PyResult<Priority> {
        Ok(self.get_ref()?.priority().into())
    }

    #[getter]
    fn reliability(&self) -> PyResult<Reliability> {
        Ok(self.get_ref()?.reliability().into())
    }

    #[getter]
    fn matching_status(&self, py: Python) -> PyResult<MatchingStatus> {
        Ok(wait(py, self.get_ref()?.matching_status())?.into())
    }

    #[pyo3(signature = (payload, *, encoding = None, attachment = None, timestamp = None, source_info = None))]
    fn put(
        &self,
        py: Python,
        #[pyo3(from_py_with = ZBytes::from_py)] payload: ZBytes,
        #[pyo3(from_py_with = Encoding::from_py_opt)] encoding: Option<Encoding>,
        #[pyo3(from_py_with = ZBytes::from_py_opt)] attachment: Option<ZBytes>,
        timestamp: Option<Timestamp>,
        source_info: Option<SourceInfo>,
    ) -> PyResult<()> {
        let this = self.get_ref()?;
        let builder = build!(
            this.put(payload),
            encoding,
            attachment,
            timestamp,
            source_info
        );
        wait(py, builder)
    }

    #[pyo3(signature = (*, attachment = None, timestamp = None, source_info = None))]
    fn delete(
        &self,
        py: Python,
        #[pyo3(from_py_with = ZBytes::from_py_opt)] attachment: Option<ZBytes>,
        timestamp: Option<Timestamp>,
        source_info: Option<SourceInfo>,
    ) -> PyResult<()> {
        let builder = build!(self.get_ref()?.delete(), attachment, timestamp, source_info);
        wait(py, builder)
    }

    #[pyo3(signature = (handler = None))]
    fn declare_matching_listener(
        &self,
        py: Python,
        handler: Option<&Bound<PyAny>>,
    ) -> PyResult<MatchingListener> {
        let (handler, background) = into_handler(py, handler)?;
        let mut listener = wait(py, self.get_ref()?.matching_listener().with(handler))?;
        if background {
            listener.set_background(true);
        }
        Ok(listener.into())
    }

    fn undeclare(&mut self, py: Python) -> PyResult<()> {
        wait(py, self.take()?.undeclare())
    }

    fn __repr__(&self) -> PyResult<String> {
        Ok(format!("{:?}", self.get_ref()?))
    }
}

option_wrapper!(
    zenoh::pubsub::Subscriber<HandlerImpl<Sample>>,
    "Undeclared subscriber"
);

#[pymethods]
impl Subscriber {
    #[classmethod]
    fn __class_getitem__(cls: &Bound<PyType>, args: &Bound<PyAny>) -> PyObject {
        generic(cls, args)
    }

    fn __enter__<'a, 'py>(this: &'a Bound<'py, Self>) -> &'a Bound<'py, Self> {
        this
    }

    #[pyo3(signature = (*_args, **_kwargs))]
    fn __exit__(
        &mut self,
        py: Python,
        _args: &Bound<PyTuple>,
        _kwargs: Option<&Bound<PyDict>>,
    ) -> PyResult<PyObject> {
        self.undeclare(py)?;
        Ok(py.None())
    }

    #[getter]
    fn id(&self) -> PyResult<EntityGlobalId> {
        Ok(self.get_ref()?.id().into())
    }

    #[getter]
    fn key_expr(&self) -> PyResult<KeyExpr> {
        Ok(self.get_ref()?.key_expr().clone().into())
    }

    #[getter]
    fn handler(&self, py: Python) -> PyResult<PyObject> {
        self.get_ref()?.handler().into_py_any(py)
    }

    fn try_recv(&self, py: Python) -> PyResult<PyObject> {
        self.get_ref()?.handler().try_recv(py)
    }

    fn recv(&self, py: Python) -> PyResult<PyObject> {
        self.get_ref()?.handler().recv(py)
    }

    fn undeclare(&mut self, py: Python) -> PyResult<()> {
        wait(py, self.take()?.undeclare())
    }

    fn __iter__<'py>(&self, py: Python<'py>) -> PyResult<Bound<'py, PyIterator>> {
        self.handler(py)?.bind(py).try_iter()
    }

    fn __repr__(&self) -> PyResult<String> {
        Ok(format!("{:?}", self.get_ref()?))
    }
}<|MERGE_RESOLUTION|>--- conflicted
+++ resolved
@@ -24,12 +24,8 @@
     macros::{build, option_wrapper},
     matching::{MatchingListener, MatchingStatus},
     qos::{CongestionControl, Priority, Reliability},
-<<<<<<< HEAD
-    sample::Sample,
+    sample::{Sample, SourceInfo},
     session::EntityGlobalId,
-=======
-    sample::{Sample, SourceInfo},
->>>>>>> dfec19c3
     time::Timestamp,
     utils::{generic, wait},
 };
